/*
 * Copyright (2021) The Delta Lake Project Authors.
 *
 * Licensed under the Apache License, Version 2.0 (the "License");
 * you may not use this file except in compliance with the License.
 * You may obtain a copy of the License at
 *
 * http://www.apache.org/licenses/LICENSE-2.0
 *
 * Unless required by applicable law or agreed to in writing, software
 * distributed under the License is distributed on an "AS IS" BASIS,
 * WITHOUT WARRANTIES OR CONDITIONS OF ANY KIND, either express or implied.
 * See the License for the specific language governing permissions and
 * limitations under the License.
 */

package org.apache.spark.sql.delta.coordinatedcommits

import java.util.UUID

import com.databricks.spark.util.Log4jUsageLogger
import org.apache.spark.sql.delta._
import org.apache.spark.sql.delta.test.{DeltaExceptionTestUtils, DeltaSQLCommandTest, DeltaSQLTestUtils}
import org.apache.spark.sql.delta.util.JsonUtils
import org.apache.commons.lang3.NotImplementedException

import org.apache.spark.sql.catalyst.TableIdentifier

class CatalogOwnedEnablementSuite
  extends DeltaSQLTestUtils
  with DeltaSQLCommandTest
  with DeltaTestUtilsBase
  with DeltaExceptionTestUtils {

  override def beforeEach(): Unit = {
    super.beforeEach()
    CatalogOwnedCommitCoordinatorProvider.clearBuilders()
    CatalogOwnedCommitCoordinatorProvider.registerBuilder(
      "spark_catalog", TrackingInMemoryCommitCoordinatorBuilder(batchSize = 3))
  }

  private val ICT_ENABLED_KEY = DeltaConfigs.IN_COMMIT_TIMESTAMPS_ENABLED.key

  /**
   * Validate that the snapshot has the expected enablement of Catalog-Owned table feature.
   *
   * @param snapshot The snapshot to validate.
   * @param expectEnabled Whether the Catalog-Owned table features should be enabled or not.
   */
  private def validateCatalogOwnedCompleteEnablement(
      snapshot: Snapshot, expectEnabled: Boolean): Unit = {
    assert(snapshot.isCatalogOwned == expectEnabled)
    Seq(
      CatalogOwnedTableFeature,
      VacuumProtocolCheckTableFeature,
      InCommitTimestampTableFeature
    ).foreach { feature =>
      assert(snapshot.protocol.writerFeatures.exists(_.contains(feature.name)) == expectEnabled)
    }
    Seq(
      CatalogOwnedTableFeature,
      VacuumProtocolCheckTableFeature
    ).foreach { feature =>
      assert(snapshot.protocol.readerFeatures.exists(_.contains(feature.name)) == expectEnabled)
    }
  }

  /**
   * Test setup for ALTER TABLE commands on Catalog-Owned enabled tables.
   *
   * @param tableName The name of the table to be created for the test.
   * @param createCatalogOwnedTableAtInit Whether to enable Catalog-Owned table feature
   *                                      at the time of table creation.
   */
  private def testCatalogOwnedAlterTableSetup(
      tableName: String,
      createCatalogOwnedTableAtInit: Boolean): Unit = {
    if (createCatalogOwnedTableAtInit) {
      spark.sql(s"CREATE TABLE $tableName (id INT) USING delta TBLPROPERTIES " +
        s"('delta.feature.${CatalogOwnedTableFeature.name}' = 'supported')")
    } else {
      spark.sql(s"CREATE TABLE $tableName (id INT) USING delta")
    }
    // Insert initial data to the table
    spark.sql(s"INSERT INTO $tableName VALUES 1") // commit 1
    spark.sql(s"INSERT INTO $tableName VALUES 2") // commit 2
    val log = DeltaLog.forTable(spark, TableIdentifier(tableName))
    validateCatalogOwnedCompleteEnablement(
      snapshot = log.unsafeVolatileSnapshot,
      expectEnabled = createCatalogOwnedTableAtInit)
  }

  /**
   * Helper function to create a table and run the test.
   *
   * @param f The test function to run with the random-generated table name.
   */
  private def withRandomTable(
      createCatalogOwnedTableAtInit: Boolean)(f: String => Unit): Unit = {
    val randomTableName = s"testTable_${UUID.randomUUID().toString.replace("-", "")}"
    withTable(randomTableName) {
      testCatalogOwnedAlterTableSetup(randomTableName, createCatalogOwnedTableAtInit)
      f(randomTableName)
    }
  }

  test("ALTER TABLE should be blocked if attempts to disable ICT") {
    withRandomTable(createCatalogOwnedTableAtInit = true) { tableName =>
      val error = interceptWithUnwrapping[DeltaIllegalArgumentException] {
        spark.sql(s"ALTER TABLE $tableName SET TBLPROPERTIES ('$ICT_ENABLED_KEY' = 'false')")
      }
      checkError(
        error,
        "DELTA_CANNOT_MODIFY_CATALOG_OWNED_DEPENDENCIES",
        sqlState = "42616",
        parameters = Map[String, String]())
    }
  }

  test("ALTER TABLE should be blocked if attempts to unset ICT") {
    withRandomTable(createCatalogOwnedTableAtInit = true) { tableName =>
      val error = interceptWithUnwrapping[DeltaIllegalArgumentException] {
        spark.sql(s"ALTER TABLE $tableName UNSET TBLPROPERTIES ('$ICT_ENABLED_KEY')")
      }
      checkError(
        error,
        "DELTA_CANNOT_MODIFY_CATALOG_OWNED_DEPENDENCIES",
        sqlState = "42616",
        parameters = Map[String, String]())
    }
  }

  test("ALTER TABLE should be blocked if attempts to downgrade Catalog-Owned") {
    withRandomTable(createCatalogOwnedTableAtInit = true)  { tableName =>
      val error = intercept[DeltaTableFeatureException] {
        spark.sql(s"ALTER TABLE $tableName DROP FEATURE '${CatalogOwnedTableFeature.name}'")
      }
      checkError(
        error,
        "DELTA_FEATURE_DROP_UNSUPPORTED_CLIENT_FEATURE",
        sqlState = "0AKDC",
        parameters = Map("feature" -> CatalogOwnedTableFeature.name))
    }
  }

  test("Upgrade should be blocked since it is not supported yet") {
    withRandomTable(
      // Do not enable Catalog-Owned at the beginning when creating table
      createCatalogOwnedTableAtInit = false
    ) { tableName =>
      val error = intercept[NotImplementedException] {
        spark.sql(s"ALTER TABLE $tableName SET TBLPROPERTIES " +
          s"('delta.feature.${CatalogOwnedTableFeature.name}' = 'supported')")
      }
      assert(error.getMessage.contains("Upgrading to CatalogOwned table is not yet supported."))
    }
  }

<<<<<<< HEAD
  test("Dropping CatalogOwned dependent features should be blocked") {
    withRandomTable(createCatalogOwnedTableAtInit = true) { tableName =>
      val error1 = intercept[DeltaTableFeatureException] {
        spark.sql(s"ALTER TABLE $tableName DROP FEATURE '${InCommitTimestampTableFeature.name}'")
      }
      checkError(
        error1,
        "DELTA_FEATURE_DROP_DEPENDENT_FEATURE",
        sqlState = "55000",
        parameters = Map(
          "feature" -> InCommitTimestampTableFeature.name,
          "dependentFeatures" -> CatalogOwnedTableFeature.name))

      val error2 = intercept[DeltaTableFeatureException] {
        spark.sql(s"ALTER TABLE $tableName DROP FEATURE '${VacuumProtocolCheckTableFeature.name}'")
      }
      checkError(
        error2,
        "DELTA_FEATURE_DROP_DEPENDENT_FEATURE",
        sqlState = "55000",
        parameters = Map(
          "feature" -> VacuumProtocolCheckTableFeature.name,
          "dependentFeatures" -> CatalogOwnedTableFeature.name))
=======
  test("CO_COMMIT should be recorded in usage_log for normal CO commit") {
    withRandomTable(createCatalogOwnedTableAtInit = true) { tableName =>
      val usageLog = Log4jUsageLogger.track {
        sql(s"INSERT INTO $tableName VALUES 3")
      }
      val commitStatsUsageLog = filterUsageRecords(usageLog, "delta.commit.stats")
      val commitStats = JsonUtils.fromJson[CommitStats](commitStatsUsageLog.head.blob)
      assert(commitStats.coordinatedCommitsInfo ===
        CoordinatedCommitsStats(
          coordinatedCommitsType = CoordinatedCommitType.CO_COMMIT.toString,
          commitCoordinatorName = "spark_catalog",
          commitCoordinatorConf = Map.empty))
    }
  }

  test("FS_TO_CO_UPGRADE_COMMIT should be recorded in usage_log when creating " +
       "CatalogOwned table") {
    withTable("t1") {
      val usageLog = Log4jUsageLogger.track {
        sql(s"CREATE TABLE t1 (id INT) USING delta TBLPROPERTIES " +
          s"('delta.feature.${CatalogOwnedTableFeature.name}' = 'supported')")
      }
      val commitStatsUsageLog = filterUsageRecords(usageLog, "delta.commit.stats")
      val commitStats = JsonUtils.fromJson[CommitStats](commitStatsUsageLog.head.blob)
      assert(commitStats.coordinatedCommitsInfo ===
        CoordinatedCommitsStats(
          coordinatedCommitsType = CoordinatedCommitType.FS_TO_CO_UPGRADE_COMMIT.toString,
          // catalogTable is not available for FS_TO_CO_UPGRADE_COMMIT
          commitCoordinatorName = "CATALOG_EMPTY",
          commitCoordinatorConf = Map.empty))
>>>>>>> eebda555
    }
  }
}<|MERGE_RESOLUTION|>--- conflicted
+++ resolved
@@ -156,7 +156,6 @@
     }
   }
 
-<<<<<<< HEAD
   test("Dropping CatalogOwned dependent features should be blocked") {
     withRandomTable(createCatalogOwnedTableAtInit = true) { tableName =>
       val error1 = intercept[DeltaTableFeatureException] {
@@ -180,7 +179,9 @@
         parameters = Map(
           "feature" -> VacuumProtocolCheckTableFeature.name,
           "dependentFeatures" -> CatalogOwnedTableFeature.name))
-=======
+    }
+  }
+
   test("CO_COMMIT should be recorded in usage_log for normal CO commit") {
     withRandomTable(createCatalogOwnedTableAtInit = true) { tableName =>
       val usageLog = Log4jUsageLogger.track {
@@ -211,7 +212,6 @@
           // catalogTable is not available for FS_TO_CO_UPGRADE_COMMIT
           commitCoordinatorName = "CATALOG_EMPTY",
           commitCoordinatorConf = Map.empty))
->>>>>>> eebda555
     }
   }
 }